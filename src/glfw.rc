#[link(name = "glfw",
	   vers = "0.1",
       uuid = "6199FAD3-6D03-4E29-87E7-7DC1B1B65C2C",
	   author = "Brendan Zabarauskas",
	   url = "https://github.com/bjz/glfw3-rs")];

#[comment = "Bindings and wrapper functions for glfw3."];
#[crate_type = "lib"];

use core::libc::*;

<<<<<<< HEAD
mod event;
mod ll;

/*************************************************************************
 * GLFW version
 *************************************************************************/

pub static VERSION_MAJOR        : c_int = 3;
pub static VERSION_MINOR        : c_int = 0;
pub static VERSION_REVISION     : c_int = 0;

/*************************************************************************
 * Input handling definitions
 *************************************************************************/

/* Key and button state/action definitions */
pub static RELEASE              : c_int = 0;
pub static PRESS                : c_int = 1;
pub static REPEAT               : c_int = 2;

/* Printable keys */
pub static KEY_SPACE            : c_int = 32;
pub static KEY_APOSTROPHE       : c_int = 39;  /* ' */
pub static KEY_COMMA            : c_int = 44;  /* , */
pub static KEY_MINUS            : c_int = 45;  /* - */
pub static KEY_PERIOD           : c_int = 46;  /* . */
pub static KEY_SLASH            : c_int = 47;  /* / */
pub static KEY_0                : c_int = 48;
pub static KEY_1                : c_int = 49;
pub static KEY_2                : c_int = 50;
pub static KEY_3                : c_int = 51;
pub static KEY_4                : c_int = 52;
pub static KEY_5                : c_int = 53;
pub static KEY_6                : c_int = 54;
pub static KEY_7                : c_int = 55;
pub static KEY_8                : c_int = 56;
pub static KEY_9                : c_int = 57;
pub static KEY_SEMICOLON        : c_int = 59;  /* ; */
pub static KEY_EQUAL            : c_int = 61;  /* = */
pub static KEY_A                : c_int = 65;
pub static KEY_B                : c_int = 66;
pub static KEY_C                : c_int = 67;
pub static KEY_D                : c_int = 68;
pub static KEY_E                : c_int = 69;
pub static KEY_F                : c_int = 70;
pub static KEY_G                : c_int = 71;
pub static KEY_H                : c_int = 72;
pub static KEY_I                : c_int = 73;
pub static KEY_J                : c_int = 74;
pub static KEY_K                : c_int = 75;
pub static KEY_L                : c_int = 76;
pub static KEY_M                : c_int = 77;
pub static KEY_N                : c_int = 78;
pub static KEY_O                : c_int = 79;
pub static KEY_P                : c_int = 80;
pub static KEY_Q                : c_int = 81;
pub static KEY_R                : c_int = 82;
pub static KEY_S                : c_int = 83;
pub static KEY_T                : c_int = 84;
pub static KEY_U                : c_int = 85;
pub static KEY_V                : c_int = 86;
pub static KEY_W                : c_int = 87;
pub static KEY_X                : c_int = 88;
pub static KEY_Y                : c_int = 89;
pub static KEY_Z                : c_int = 90;
pub static KEY_LEFT_BRACKET     : c_int = 91;  /* [ */
pub static KEY_BACKSLASH        : c_int = 92;  /* \ */
pub static KEY_RIGHT_BRACKET    : c_int = 93;  /* ] */
pub static KEY_GRAVE_ACCENT     : c_int = 96;  /* ` */
pub static KEY_WORLD_1          : c_int = 161; /* non-US #1 */
pub static KEY_WORLD_2          : c_int = 162; /* non-US #2 */

/* Function keys */
pub static KEY_ESCAPE           : c_int = 256;
pub static KEY_ENTER            : c_int = 257;
pub static KEY_TAB              : c_int = 258;
pub static KEY_BACKSPACE        : c_int = 259;
pub static KEY_INSERT           : c_int = 260;
pub static KEY_DELETE           : c_int = 261;
pub static KEY_RIGHT            : c_int = 262;
pub static KEY_LEFT             : c_int = 263;
pub static KEY_DOWN             : c_int = 264;
pub static KEY_UP               : c_int = 265;
pub static KEY_PAGE_UP          : c_int = 266;
pub static KEY_PAGE_DOWN        : c_int = 267;
pub static KEY_HOME             : c_int = 268;
pub static KEY_END              : c_int = 269;
pub static KEY_CAPS_LOCK        : c_int = 280;
pub static KEY_SCROLL_LOCK      : c_int = 281;
pub static KEY_NUM_LOCK         : c_int = 282;
pub static KEY_PRINT_SCREEN     : c_int = 283;
pub static KEY_PAUSE            : c_int = 284;
pub static KEY_F1               : c_int = 290;
pub static KEY_F2               : c_int = 291;
pub static KEY_F3               : c_int = 292;
pub static KEY_F4               : c_int = 293;
pub static KEY_F5               : c_int = 294;
pub static KEY_F6               : c_int = 295;
pub static KEY_F7               : c_int = 296;
pub static KEY_F8               : c_int = 297;
pub static KEY_F9               : c_int = 298;
pub static KEY_F10              : c_int = 299;
pub static KEY_F11              : c_int = 300;
pub static KEY_F12              : c_int = 301;
pub static KEY_F13              : c_int = 302;
pub static KEY_F14              : c_int = 303;
pub static KEY_F15              : c_int = 304;
pub static KEY_F16              : c_int = 305;
pub static KEY_F17              : c_int = 306;
pub static KEY_F18              : c_int = 307;
pub static KEY_F19              : c_int = 308;
pub static KEY_F20              : c_int = 309;
pub static KEY_F21              : c_int = 310;
pub static KEY_F22              : c_int = 311;
pub static KEY_F23              : c_int = 312;
pub static KEY_F24              : c_int = 313;
pub static KEY_F25              : c_int = 314;
pub static KEY_KP_0             : c_int = 320;
pub static KEY_KP_1             : c_int = 321;
pub static KEY_KP_2             : c_int = 322;
pub static KEY_KP_3             : c_int = 323;
pub static KEY_KP_4             : c_int = 324;
pub static KEY_KP_5             : c_int = 325;
pub static KEY_KP_6             : c_int = 326;
pub static KEY_KP_7             : c_int = 327;
pub static KEY_KP_8             : c_int = 328;
pub static KEY_KP_9             : c_int = 329;
pub static KEY_KP_DECIMAL       : c_int = 330;
pub static KEY_KP_DIVIDE        : c_int = 331;
pub static KEY_KP_MULTIPLY      : c_int = 332;
pub static KEY_KP_SUBTRACT      : c_int = 333;
pub static KEY_KP_ADD           : c_int = 334;
pub static KEY_KP_ENTER         : c_int = 335;
pub static KEY_KP_EQUAL         : c_int = 336;
pub static KEY_LEFT_SHIFT       : c_int = 340;
pub static KEY_LEFT_CONTROL     : c_int = 341;
pub static KEY_LEFT_ALT         : c_int = 342;
pub static KEY_LEFT_SUPER       : c_int = 343;
pub static KEY_RIGHT_SHIFT      : c_int = 344;
pub static KEY_RIGHT_CONTROL    : c_int = 345;
pub static KEY_RIGHT_ALT        : c_int = 346;
pub static KEY_RIGHT_SUPER      : c_int = 347;
pub static KEY_MENU             : c_int = 348;
pub static KEY_LAST             : c_int = KEY_MENU;

/* Mouse buttons */
pub static MOUSE_BUTTON_1       : c_int = 0;
pub static MOUSE_BUTTON_2       : c_int = 1;
pub static MOUSE_BUTTON_3       : c_int = 2;
pub static MOUSE_BUTTON_4       : c_int = 3;
pub static MOUSE_BUTTON_5       : c_int = 4;
pub static MOUSE_BUTTON_6       : c_int = 5;
pub static MOUSE_BUTTON_7       : c_int = 6;
pub static MOUSE_BUTTON_8       : c_int = 7;
pub static MOUSE_BUTTON_LEFT    : c_int = MOUSE_BUTTON_1;
pub static MOUSE_BUTTON_RIGHT   : c_int = MOUSE_BUTTON_2;
pub static MOUSE_BUTTON_MIDDLE  : c_int = MOUSE_BUTTON_3;
pub static MOUSE_BUTTON_LAST    : c_int = MOUSE_BUTTON_8;

/* Joysticks */
pub static JOYSTICK_1           : c_int = 0;
pub static JOYSTICK_2           : c_int = 1;
pub static JOYSTICK_3           : c_int = 2;
pub static JOYSTICK_4           : c_int = 3;
pub static JOYSTICK_5           : c_int = 4;
pub static JOYSTICK_6           : c_int = 5;
pub static JOYSTICK_7           : c_int = 6;
pub static JOYSTICK_8           : c_int = 7;
pub static JOYSTICK_9           : c_int = 8;
pub static JOYSTICK_10          : c_int = 9;
pub static JOYSTICK_11          : c_int = 10;
pub static JOYSTICK_12          : c_int = 11;
pub static JOYSTICK_13          : c_int = 12;
pub static JOYSTICK_14          : c_int = 13;
pub static JOYSTICK_15          : c_int = 14;
pub static JOYSTICK_16          : c_int = 15;
pub static JOYSTICK_LAST        : c_int = JOYSTICK_16;

/*************************************************************************
 * Other definitions
 *************************************************************************/

/* Not actually defined in GLFW, but very useful */
pub static FALSE                        : c_int = 0;
pub static TRUE                         : c_int = 1;

/* glfwGetWindowParam tokens */
pub static FOCUSED                      : c_int = 0x00020001;
pub static ICONIFIED                    : c_int = 0x00020002;
pub static CONTEXT_REVISION             : c_int = 0x00020004;

/* glfwWindowHint tokens */
pub static RED_BITS                     : c_int = 0x00021000;
pub static GREEN_BITS                   : c_int = 0x00021001;
pub static BLUE_BITS                    : c_int = 0x00021002;
pub static ALPHA_BITS                   : c_int = 0x00021003;
pub static DEPTH_BITS                   : c_int = 0x00021004;
pub static STENCIL_BITS                 : c_int = 0x00021005;
pub static ACCUM_RED_BITS               : c_int = 0x00021006;
pub static ACCUM_GREEN_BITS             : c_int = 0x00021007;
pub static ACCUM_BLUE_BITS              : c_int = 0x00021008;
pub static ACCUM_ALPHA_BITS             : c_int = 0x00021009;
pub static AUX_BUFFERS                  : c_int = 0x0002100A;
pub static STEREO                       : c_int = 0x0002100B;
pub static SAMPLES                      : c_int = 0x0002100C;
pub static SRGB_CAPABLE                 : c_int = 0x0002100D;

/* The following constants are used with both glfwGetWindowParam
 * and glfwWindowHint
=======
use support::event;
pub use support::consts::*;

/// Low-level bindings
pub mod ll;

/// Mid-level wrapper functions
pub mod ml;

pub mod support {
    pub mod consts;
    pub mod event;
    pub mod types;
}

/**
 * A struct containing a low-level monitor handle
 */
pub struct Monitor(*::ml::GLFWmonitor);

/**
 * A struct containing a low-level window handle
>>>>>>> 7a458d67
 */
pub struct Window(*::ml::GLFWwindow);

pub type ErrorFun           = @fn(error: c_int, format: ~str);
pub type WindowPosFun       = @fn(window: &Window, width: int, height: int);
pub type WindowSizeFun      = @fn(window: &Window, width: int, height: int);
pub type WindowCloseFun     = @fn(window: &Window);
pub type WindowRefreshFun   = @fn(window: &Window);
pub type WindowFocusFun     = @fn(window: &Window, activated: bool);
pub type WindowIconifyFun   = @fn(window: &Window, iconified: bool);
pub type MouseButtonFun     = @fn(window: &Window, button: c_int, action: c_int);
pub type CursorPosFun       = @fn(window: &Window, x: int, y: int);
pub type CursorEnterFun     = @fn(window: &Window, entered: bool);
pub type ScrollFun          = @fn(window: &Window, x: f64, y: f64);
pub type KeyFun             = @fn(window: &Window, key: c_int, action: c_int);
pub type CharFun            = @fn(window: &Window, character: char);
pub type MonitorFun         = @fn(monitor: &Monitor, event: c_int);

pub struct VidMode {
    width      : c_int,
    height     : c_int,
    redBits    : c_int,
    blueBits   : c_int,
    greenBits  : c_int,
}

pub struct GammaRamp {
    red     : [c_ushort, ..GAMMA_RAMP_SIZE],
    green   : [c_ushort, ..GAMMA_RAMP_SIZE],
    blue    : [c_ushort, ..GAMMA_RAMP_SIZE],
}

pub type GLProc = ::ml::GLFWglproc;

/**
 * Initialises GLFW on the main platform thread. `glfw::terminate` is
 * automatically called on the success or failure of `f`
 */
pub fn spawn(f: ~fn()) {
    do task::spawn_sched(task::PlatformThread) {
        use core::unstable::finally::Finally;

        do (|| {
            if ::ml::init() == TRUE {
                f();        // do user-defined work
            } else {
                fail!(~"Failed to initialize GLFW");
            }
        }).finally {
            ::ml::terminate();    // terminate glfw on completion or failure
        }
    }
}

/**
 * Returns a struct containing the GLFW version numbers.
 */
pub struct Version {
    major: int,
    minor: int,
    rev:   int,
}

pub fn get_version() -> Version {
    let (major, minor, rev) = ::ml::get_version();
    Version {
        major: major as int,
        minor: minor as int,
        rev:   rev   as int,
    }
}

pub fn get_version_string() -> ~str {
    ::ml::get_version_string()
}

pub fn set_error_callback(cbfun: ErrorFun) {
    do event::error::set_callback(cbfun) |ext_cb| {
        ::ml::set_error_callback(ext_cb);
    }
}

pub fn get_monitors() -> ~[Monitor] {
    ::ml::get_monitors().map(|&p| Monitor(p))
}

pub fn get_primary_monitor() -> Monitor {
    Monitor(::ml::get_primary_monitor())
}

pub impl Monitor {
    fn ptr(&self) -> *::ml::GLFWmonitor { **self }
    
    fn is_null(&self) -> bool { self.ptr().is_null() }
    
    fn null() -> Monitor { Monitor(ptr::null()) }

    fn get_pos(&self) -> (int, int) {
        let (xpos, ypos) = ::ml::get_monitor_pos(self.ptr());
        (xpos as int, ypos as int)
    }

    fn get_physical_size(&self) -> (int, int) {
        let (width, height) = ::ml::get_monitor_physical_size(self.ptr());
        (width as int, height as int)
    }

    fn get_name(&self) -> ~str {
        ::ml::get_monitor_name(self.ptr())
    }

    fn get_video_modes(&self) -> ~[VidMode] {
        ::ml::get_video_modes(self.ptr())
    }

    fn get_video_mode(&self) -> VidMode {
        ::ml::get_video_mode(self.ptr())
    }

    /* Gamma ramp functions */

    pub fn set_gamma(&self, gamma: float) {
        ::ml::set_gamma(self.ptr(), gamma as c_float);
    }

    pub fn get_gamma_ramp(&self) -> GammaRamp {
        ::ml::get_gamma_ramp(self.ptr())
    }

    pub fn set_gamma_ramp(&self, ramp: &GammaRamp) {
        ::ml::set_gamma_ramp(self.ptr(), ramp);
    }
}

fn set_monitor_callback(cbfun: MonitorFun) {
    do event::monitor::set_callback(cbfun) |ext_cb| {
        ::ml::set_monitor_callback(ext_cb);
    }
}

impl ToStr for VidMode {
    fn to_str(&self) -> ~str {
        fmt!("%? x %? %? (%? %? %?)",
             self.width, self.height,
             (self.redBits + self.blueBits + self.greenBits),
             self.redBits, self.blueBits, self.greenBits)
    }
}

/* Window handling */

pub fn default_window_hints() {
    ::ml::default_window_hints();
}

pub fn window_hint(target: c_int, hint: c_int) {
    ::ml::window_hint(target, hint);
}

pub enum WindowMode {
    FullScreen(Monitor),
    Windowed,
}

pub impl Window {
    fn ptr(&self) -> *::ml::GLFWwindow { **self }

    fn is_null(&self) -> bool { self.ptr().is_null() }
    
    fn null() -> Window { Window(ptr::null()) }

    fn create(width: uint, height: uint, title: &str, mode: WindowMode) -> Option<Window> {
        Window::create_shared(width, height, title, mode, &Window::null())
    }

    fn create_shared(width: uint, height: uint, title: &str, window_mode: WindowMode, share: &Window) -> Option<Window> {
        let window = Window(
            ::ml::create_window(
                width as c_int,
                height as c_int,
                title,
                match window_mode {
                    FullScreen(m) => m.ptr(),
                    Windowed => ptr::null()
                },
                share.ptr()
            )
        );

        if !window.is_null() { Some(window) } else { None }
    }

    fn destroy(&self) {
        ::ml::destroy_window(self.ptr());
    }
    
    fn should_close(&self) -> bool {
        ::ml::window_should_close(self.ptr()) as bool
    }
    
    fn set_should_close(&self, value: bool) {
        ::ml::set_window_should_close(self.ptr(), value as c_int)
    }

    fn set_title(&self, title: &str) {
        ::ml::set_window_title(self.ptr(), title)
    }

    fn get_pos(&self) -> (int, int) {
        let (xpos, ypos) = ::ml::get_window_pos(self.ptr());
        (xpos as int, ypos as int)
    }

    fn set_pos(&self, xpos: int, ypos: int) {
        ::ml::set_window_pos(self.ptr(), xpos as c_int, ypos as c_int);
    }

    fn get_size(&self) -> (int, int) {
        let (width, height) = ::ml::get_window_size(self.ptr());
        (width as int, height as int)
    }

    fn set_size(&self, width: int, height: int) {
        ::ml::set_window_size(self.ptr(), width as c_int, height as c_int);
    }

    fn iconify(&self) {
        ::ml::iconify_window(self.ptr());
    }

    fn restore(&self) {
        ::ml::restore_window(self.ptr());
    }

    fn show(&self) {
        ::ml::show_window(self.ptr());
    }

    fn hide(&self) {
        ::ml::hide_window(self.ptr());
    }

    fn get_monitor(&self) -> WindowMode {
        let m = ::ml::get_window_monitor(self.ptr());
        
        if m.is_null() { Windowed } else { FullScreen(Monitor(m)) }
    }

    fn get_param(&self, param: c_int) -> c_int {
        ::ml::get_window_param(self.ptr(), param)
    }

    fn set_user_pointer(&self, pointer: *c_void) {
        ::ml::set_window_user_pointer(self.ptr(), pointer);
    }

    fn get_user_pointer(&self) -> *c_void {
        ::ml::get_window_user_pointer(self.ptr())
    }

    fn set_pos_callback(&self, cbfun: WindowSizeFun) {
        do event::windowpos::set_callback(cbfun) |ext_cb| {
            ::ml::set_window_pos_callback(self.ptr(), ext_cb);
        }
    }

    fn set_size_callback(&self, cbfun: WindowSizeFun) {
        do event::windowsize::set_callback(cbfun) |ext_cb| {
            ::ml::set_window_size_callback(self.ptr(), ext_cb);
        }
    }

    fn set_close_callback(&self, cbfun: WindowCloseFun) {
        do event::windowclose::set_callback(cbfun) |ext_cb| {
            ::ml::set_window_close_callback(self.ptr(), ext_cb);
        }
    }

    fn set_refresh_callback(&self, cbfun: WindowRefreshFun) {
        do event::windowrefresh::set_callback(cbfun) |ext_cb| {
            ::ml::set_window_refresh_callback(self.ptr(), ext_cb);
        }
    }

    fn set_focus_callback(&self, cbfun: WindowFocusFun) {
        do event::windowfocus::set_callback(cbfun) |ext_cb| {
            ::ml::set_window_focus_callback(self.ptr(), ext_cb);
        }
    }

    fn set_iconify_callback(&self, cbfun: WindowIconifyFun) {
        do event::windowiconify::set_callback(cbfun) |ext_cb| {
            ::ml::set_window_iconify_callback(self.ptr(), ext_cb);
        }
    }

    fn get_input_mode(&self, mode: c_int) -> int {
        ::ml::get_input_mode(self.ptr(), mode) as int
    }

    fn set_input_mode(&self, mode: c_int, value: int) {
        ::ml::set_input_mode(self.ptr(), mode, value as c_int);
    }

    fn get_key(&self, key: c_int) -> c_int {
        ::ml::get_key(self.ptr(), key)
    }

    fn get_mouse_button(&self, button: c_int) -> c_int {
        ::ml::get_mouse_button(self.ptr(), button)
    }

    fn get_cursor_pos(&self) -> (int, int) {
        let (xpos, ypos) = ::ml::get_cursor_pos(self.ptr());
        (xpos as int, ypos as int)
    }

    fn set_cursor_pos(&self, xpos: int, ypos: int) {
        ::ml::set_cursor_pos(self.ptr(), xpos as c_int, ypos as c_int);
    }

    fn set_key_callback(&self, cbfun: KeyFun) {
        do event::key::set_callback(cbfun) |ext_cb| {
            ::ml::set_key_callback(self.ptr(), ext_cb);
        }
    }

    fn set_char_callback(&self, cbfun: CharFun) {
        do event::char::set_callback(cbfun) |ext_cb| {
            ::ml::set_char_callback(self.ptr(), ext_cb);
        }
    }

    fn set_mouse_button_callback(&self, cbfun: MouseButtonFun) {
        do event::mousebutton::set_callback(cbfun) |ext_cb| {
            ::ml::set_mouse_button_callback(self.ptr(), ext_cb);
        }
    }

    fn set_cursor_pos_callback(&self, cbfun: CursorPosFun) {
        do event::cursorpos::set_callback(cbfun) |ext_cb| {
            ::ml::set_cursor_pos_callback(self.ptr(), ext_cb);
        }
    }

    fn set_cursor_enter_callback(&self, cbfun: CursorEnterFun) {
        do event::cursorenter::set_callback(cbfun) |ext_cb| {
            ::ml::set_cursor_enter_callback(self.ptr(), ext_cb);
        }
    }

    fn set_scroll_callback(&self, cbfun: ScrollFun) {
        do event::scroll::set_callback(cbfun) |ext_cb| {
            ::ml::set_scroll_callback(self.ptr(), ext_cb);
        }
    }

    fn set_clipboard_string(&self, string: &str) {
        ::ml::set_clipboard_string(self.ptr(), string);
    }

    fn get_clipboard_string(&self) -> ~str {
        ::ml::get_clipboard_string(self.ptr())
    }

    fn make_context_current(&self) {
        ::ml::make_context_current(self.ptr());
    }

    fn swap_buffers(&self) {
        ::ml::swap_buffers(self.ptr());
    }
}

pub fn poll_events() {
    ::ml::poll_events();
}

pub fn wait_events() {
    ::ml::wait_events();
}

pub mod joystick {
    use core::libc::*;
    
    pub fn is_present(joy: c_int) -> bool {
        ::ml::get_joystick_param(joy, ::ml::PRESENT) as bool
    }
    
    pub fn num_axes(joy: c_int) -> Option<uint> {
        let axes = ::ml::get_joystick_param(joy, ::ml::AXES);
        if axes > 0 { Some(axes as uint) } else { None }
    }
    
    pub fn num_buttons(joy: c_int) -> Option<uint> {
        let buttons = ::ml::get_joystick_param(joy, ::ml::BUTTONS);
        if buttons > 0 { Some(buttons as uint) } else { None }
    }

    pub fn get_axes(joy: c_int) -> Result<~[float],()> {
        do num_axes(joy).map_default(Err(())) |&num| {
            unsafe {
                let mut axes = ~[];
                vec::grow(&mut axes, num, &0.0);
                vec::raw::set_len(&mut axes, num);
            
                if ::ll::glfwGetJoystickAxes(joy, &axes[0], num as c_int) > 0 {
                    Ok(axes.map(|&a| a as float))
                } else {
                    Err(())
                }
            }
        }
    }

    pub fn get_buttons(joy: c_int) -> Result<~[int],()> {
        do num_axes(joy).map_default(Err(())) |&num| {
            unsafe {
                let mut buttons = ~[];
                vec::grow(&mut buttons, num, &0);
                vec::raw::set_len(&mut buttons, num);
                
                if ::ll::glfwGetJoystickButtons(joy, &buttons[0], num as c_int) > 0 {
                    Ok(buttons.map(|&a| a as int))
                } else {
                    Err(())
                }
            }
        }
    }

    pub fn get_name(joy: c_int) -> ~str {
        ::ml::get_joystick_name(joy)
    }
}

pub fn get_time() -> f64 {
    ::ml::get_time() as f64
}

pub fn set_time(time: f64) {
    ::ml::set_time(time as c_double);
}

pub fn get_current_context() -> Window {
    Window(::ml::get_current_context())
}

pub fn set_swap_interval(interval: int) {
    ::ml::set_swap_interval(interval as c_int);
}

pub fn extension_supported(extension: &str) -> bool {
    ::ml::extension_supported(extension) as bool
}

pub fn get_proc_address(procname: &str) -> GLProc {
    ::ml::get_proc_address(procname)
}<|MERGE_RESOLUTION|>--- conflicted
+++ resolved
@@ -9,217 +9,6 @@
 
 use core::libc::*;
 
-<<<<<<< HEAD
-mod event;
-mod ll;
-
-/*************************************************************************
- * GLFW version
- *************************************************************************/
-
-pub static VERSION_MAJOR        : c_int = 3;
-pub static VERSION_MINOR        : c_int = 0;
-pub static VERSION_REVISION     : c_int = 0;
-
-/*************************************************************************
- * Input handling definitions
- *************************************************************************/
-
-/* Key and button state/action definitions */
-pub static RELEASE              : c_int = 0;
-pub static PRESS                : c_int = 1;
-pub static REPEAT               : c_int = 2;
-
-/* Printable keys */
-pub static KEY_SPACE            : c_int = 32;
-pub static KEY_APOSTROPHE       : c_int = 39;  /* ' */
-pub static KEY_COMMA            : c_int = 44;  /* , */
-pub static KEY_MINUS            : c_int = 45;  /* - */
-pub static KEY_PERIOD           : c_int = 46;  /* . */
-pub static KEY_SLASH            : c_int = 47;  /* / */
-pub static KEY_0                : c_int = 48;
-pub static KEY_1                : c_int = 49;
-pub static KEY_2                : c_int = 50;
-pub static KEY_3                : c_int = 51;
-pub static KEY_4                : c_int = 52;
-pub static KEY_5                : c_int = 53;
-pub static KEY_6                : c_int = 54;
-pub static KEY_7                : c_int = 55;
-pub static KEY_8                : c_int = 56;
-pub static KEY_9                : c_int = 57;
-pub static KEY_SEMICOLON        : c_int = 59;  /* ; */
-pub static KEY_EQUAL            : c_int = 61;  /* = */
-pub static KEY_A                : c_int = 65;
-pub static KEY_B                : c_int = 66;
-pub static KEY_C                : c_int = 67;
-pub static KEY_D                : c_int = 68;
-pub static KEY_E                : c_int = 69;
-pub static KEY_F                : c_int = 70;
-pub static KEY_G                : c_int = 71;
-pub static KEY_H                : c_int = 72;
-pub static KEY_I                : c_int = 73;
-pub static KEY_J                : c_int = 74;
-pub static KEY_K                : c_int = 75;
-pub static KEY_L                : c_int = 76;
-pub static KEY_M                : c_int = 77;
-pub static KEY_N                : c_int = 78;
-pub static KEY_O                : c_int = 79;
-pub static KEY_P                : c_int = 80;
-pub static KEY_Q                : c_int = 81;
-pub static KEY_R                : c_int = 82;
-pub static KEY_S                : c_int = 83;
-pub static KEY_T                : c_int = 84;
-pub static KEY_U                : c_int = 85;
-pub static KEY_V                : c_int = 86;
-pub static KEY_W                : c_int = 87;
-pub static KEY_X                : c_int = 88;
-pub static KEY_Y                : c_int = 89;
-pub static KEY_Z                : c_int = 90;
-pub static KEY_LEFT_BRACKET     : c_int = 91;  /* [ */
-pub static KEY_BACKSLASH        : c_int = 92;  /* \ */
-pub static KEY_RIGHT_BRACKET    : c_int = 93;  /* ] */
-pub static KEY_GRAVE_ACCENT     : c_int = 96;  /* ` */
-pub static KEY_WORLD_1          : c_int = 161; /* non-US #1 */
-pub static KEY_WORLD_2          : c_int = 162; /* non-US #2 */
-
-/* Function keys */
-pub static KEY_ESCAPE           : c_int = 256;
-pub static KEY_ENTER            : c_int = 257;
-pub static KEY_TAB              : c_int = 258;
-pub static KEY_BACKSPACE        : c_int = 259;
-pub static KEY_INSERT           : c_int = 260;
-pub static KEY_DELETE           : c_int = 261;
-pub static KEY_RIGHT            : c_int = 262;
-pub static KEY_LEFT             : c_int = 263;
-pub static KEY_DOWN             : c_int = 264;
-pub static KEY_UP               : c_int = 265;
-pub static KEY_PAGE_UP          : c_int = 266;
-pub static KEY_PAGE_DOWN        : c_int = 267;
-pub static KEY_HOME             : c_int = 268;
-pub static KEY_END              : c_int = 269;
-pub static KEY_CAPS_LOCK        : c_int = 280;
-pub static KEY_SCROLL_LOCK      : c_int = 281;
-pub static KEY_NUM_LOCK         : c_int = 282;
-pub static KEY_PRINT_SCREEN     : c_int = 283;
-pub static KEY_PAUSE            : c_int = 284;
-pub static KEY_F1               : c_int = 290;
-pub static KEY_F2               : c_int = 291;
-pub static KEY_F3               : c_int = 292;
-pub static KEY_F4               : c_int = 293;
-pub static KEY_F5               : c_int = 294;
-pub static KEY_F6               : c_int = 295;
-pub static KEY_F7               : c_int = 296;
-pub static KEY_F8               : c_int = 297;
-pub static KEY_F9               : c_int = 298;
-pub static KEY_F10              : c_int = 299;
-pub static KEY_F11              : c_int = 300;
-pub static KEY_F12              : c_int = 301;
-pub static KEY_F13              : c_int = 302;
-pub static KEY_F14              : c_int = 303;
-pub static KEY_F15              : c_int = 304;
-pub static KEY_F16              : c_int = 305;
-pub static KEY_F17              : c_int = 306;
-pub static KEY_F18              : c_int = 307;
-pub static KEY_F19              : c_int = 308;
-pub static KEY_F20              : c_int = 309;
-pub static KEY_F21              : c_int = 310;
-pub static KEY_F22              : c_int = 311;
-pub static KEY_F23              : c_int = 312;
-pub static KEY_F24              : c_int = 313;
-pub static KEY_F25              : c_int = 314;
-pub static KEY_KP_0             : c_int = 320;
-pub static KEY_KP_1             : c_int = 321;
-pub static KEY_KP_2             : c_int = 322;
-pub static KEY_KP_3             : c_int = 323;
-pub static KEY_KP_4             : c_int = 324;
-pub static KEY_KP_5             : c_int = 325;
-pub static KEY_KP_6             : c_int = 326;
-pub static KEY_KP_7             : c_int = 327;
-pub static KEY_KP_8             : c_int = 328;
-pub static KEY_KP_9             : c_int = 329;
-pub static KEY_KP_DECIMAL       : c_int = 330;
-pub static KEY_KP_DIVIDE        : c_int = 331;
-pub static KEY_KP_MULTIPLY      : c_int = 332;
-pub static KEY_KP_SUBTRACT      : c_int = 333;
-pub static KEY_KP_ADD           : c_int = 334;
-pub static KEY_KP_ENTER         : c_int = 335;
-pub static KEY_KP_EQUAL         : c_int = 336;
-pub static KEY_LEFT_SHIFT       : c_int = 340;
-pub static KEY_LEFT_CONTROL     : c_int = 341;
-pub static KEY_LEFT_ALT         : c_int = 342;
-pub static KEY_LEFT_SUPER       : c_int = 343;
-pub static KEY_RIGHT_SHIFT      : c_int = 344;
-pub static KEY_RIGHT_CONTROL    : c_int = 345;
-pub static KEY_RIGHT_ALT        : c_int = 346;
-pub static KEY_RIGHT_SUPER      : c_int = 347;
-pub static KEY_MENU             : c_int = 348;
-pub static KEY_LAST             : c_int = KEY_MENU;
-
-/* Mouse buttons */
-pub static MOUSE_BUTTON_1       : c_int = 0;
-pub static MOUSE_BUTTON_2       : c_int = 1;
-pub static MOUSE_BUTTON_3       : c_int = 2;
-pub static MOUSE_BUTTON_4       : c_int = 3;
-pub static MOUSE_BUTTON_5       : c_int = 4;
-pub static MOUSE_BUTTON_6       : c_int = 5;
-pub static MOUSE_BUTTON_7       : c_int = 6;
-pub static MOUSE_BUTTON_8       : c_int = 7;
-pub static MOUSE_BUTTON_LEFT    : c_int = MOUSE_BUTTON_1;
-pub static MOUSE_BUTTON_RIGHT   : c_int = MOUSE_BUTTON_2;
-pub static MOUSE_BUTTON_MIDDLE  : c_int = MOUSE_BUTTON_3;
-pub static MOUSE_BUTTON_LAST    : c_int = MOUSE_BUTTON_8;
-
-/* Joysticks */
-pub static JOYSTICK_1           : c_int = 0;
-pub static JOYSTICK_2           : c_int = 1;
-pub static JOYSTICK_3           : c_int = 2;
-pub static JOYSTICK_4           : c_int = 3;
-pub static JOYSTICK_5           : c_int = 4;
-pub static JOYSTICK_6           : c_int = 5;
-pub static JOYSTICK_7           : c_int = 6;
-pub static JOYSTICK_8           : c_int = 7;
-pub static JOYSTICK_9           : c_int = 8;
-pub static JOYSTICK_10          : c_int = 9;
-pub static JOYSTICK_11          : c_int = 10;
-pub static JOYSTICK_12          : c_int = 11;
-pub static JOYSTICK_13          : c_int = 12;
-pub static JOYSTICK_14          : c_int = 13;
-pub static JOYSTICK_15          : c_int = 14;
-pub static JOYSTICK_16          : c_int = 15;
-pub static JOYSTICK_LAST        : c_int = JOYSTICK_16;
-
-/*************************************************************************
- * Other definitions
- *************************************************************************/
-
-/* Not actually defined in GLFW, but very useful */
-pub static FALSE                        : c_int = 0;
-pub static TRUE                         : c_int = 1;
-
-/* glfwGetWindowParam tokens */
-pub static FOCUSED                      : c_int = 0x00020001;
-pub static ICONIFIED                    : c_int = 0x00020002;
-pub static CONTEXT_REVISION             : c_int = 0x00020004;
-
-/* glfwWindowHint tokens */
-pub static RED_BITS                     : c_int = 0x00021000;
-pub static GREEN_BITS                   : c_int = 0x00021001;
-pub static BLUE_BITS                    : c_int = 0x00021002;
-pub static ALPHA_BITS                   : c_int = 0x00021003;
-pub static DEPTH_BITS                   : c_int = 0x00021004;
-pub static STENCIL_BITS                 : c_int = 0x00021005;
-pub static ACCUM_RED_BITS               : c_int = 0x00021006;
-pub static ACCUM_GREEN_BITS             : c_int = 0x00021007;
-pub static ACCUM_BLUE_BITS              : c_int = 0x00021008;
-pub static ACCUM_ALPHA_BITS             : c_int = 0x00021009;
-pub static AUX_BUFFERS                  : c_int = 0x0002100A;
-pub static STEREO                       : c_int = 0x0002100B;
-pub static SAMPLES                      : c_int = 0x0002100C;
-pub static SRGB_CAPABLE                 : c_int = 0x0002100D;
-
-/* The following constants are used with both glfwGetWindowParam
- * and glfwWindowHint
-=======
 use support::event;
 pub use support::consts::*;
 
@@ -242,7 +31,6 @@
 
 /**
  * A struct containing a low-level window handle
->>>>>>> 7a458d67
  */
 pub struct Window(*::ml::GLFWwindow);
 
