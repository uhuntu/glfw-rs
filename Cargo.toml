[package]
authors = ["The glfw-rs developers."]
description = "GLFW3 bindings and idiomatic wrapper for Rust."
keywords = ["windowing", "opengl", "vulkan"]
license = "Apache-2.0"
name = "glfw"
readme = "README.md"
repository = "https://github.com/bjz/glfw-rs"
<<<<<<< HEAD
version = "0.16.0"
=======
version = "0.24.0"
>>>>>>> 2f1b924f

[dependencies]
bitflags = "1.0.0"
enum_primitive = "0.1"
libc = "0.2"
log = "0.4"
num = "0.1"
semver = "0.2"

[dependencies.glfw-sys]
optional = true
version = "^3.2"

[dependencies.image]
optional = true
version = "^0.19"

[dependencies.vk-sys]
optional = true
version = "^0.2"

[dev-dependencies]
vk-sys = "^0.2"
image = "^0.19"

[features]
all = ["image", "vulkan"]
default = ["glfw-sys"]
vulkan = ["vk-sys"]
terminate_manually = []<|MERGE_RESOLUTION|>--- conflicted
+++ resolved
@@ -6,11 +6,7 @@
 name = "glfw"
 readme = "README.md"
 repository = "https://github.com/bjz/glfw-rs"
-<<<<<<< HEAD
-version = "0.16.0"
-=======
 version = "0.24.0"
->>>>>>> 2f1b924f
 
 [dependencies]
 bitflags = "1.0.0"
